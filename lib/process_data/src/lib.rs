pub mod pci_slot;

use anyhow::{bail, Context, Result};
use glob::glob;
use lazy_regex::{lazy_regex, Lazy, Regex};
use log::{debug, trace, warn};
use nutype::nutype;
use nvml_wrapper::enums::device::UsedGpuMemory;
use nvml_wrapper::error::NvmlError;
use nvml_wrapper::struct_wrappers::device::{ProcessInfo, ProcessUtilizationSample};
use nvml_wrapper::{Device, Nvml};
use pci_slot::PciSlot;
use serde::{Deserialize, Serialize};
use std::collections::{BTreeMap, HashMap, HashSet};
<<<<<<< HEAD
=======
use std::fmt::Display;
use std::fs::File;
use std::io::{Read, Write};
>>>>>>> 47926c36
use std::os::linux::fs::MetadataExt;
use std::path::Path;
use std::str::FromStr;
use std::sync::{LazyLock, RwLock};
use std::time::SystemTime;

const STAT_OFFSET: usize = 2; // we split the stat contents where the executable name ends, which is the second element
const STAT_PARENT_PID: usize = 3 - STAT_OFFSET;
const STAT_USER_CPU_TIME: usize = 13 - STAT_OFFSET;
const STAT_SYSTEM_CPU_TIME: usize = 14 - STAT_OFFSET;
const STAT_NICE: usize = 18 - STAT_OFFSET;
const STAT_STARTTIME: usize = 21 - STAT_OFFSET;

const GPU_DRIVER_NAMES: &[&str] = &["amdgpu", "i915"];
const NPU_DRIVER_NAMES: &[&str] = &["amdxdna_accel_driver"];

const MAJOR: u32 = 226;

static USERS_CACHE: LazyLock<HashMap<libc::uid_t, String>> = LazyLock::new(|| unsafe {
    debug!("Initializing users cache…");
    let users: HashMap<libc::uid_t, String> = uzers::all_users()
        .map(|user| {
            trace!("Found user {}", user.name().to_string_lossy());
            (user.uid(), user.name().to_string_lossy().to_string())
        })
        .collect();
    debug!("Found {} users", users.len());
    users
});

static PAGESIZE: LazyLock<usize> = LazyLock::new(sysconf::pagesize);

static NUM_CPUS: LazyLock<usize> = LazyLock::new(num_cpus::get);

static RE_UID: Lazy<Regex> = lazy_regex!(r"Uid:\s*(\d+)");

static RE_AFFINITY: Lazy<Regex> = lazy_regex!(r"Cpus_allowed:\s*([0-9A-Fa-f]+)");

static RE_SWAP_USAGGE: Lazy<Regex> = lazy_regex!(r"VmSwap:\s*([0-9]+)\s*kB");

static RE_IO_READ: Lazy<Regex> = lazy_regex!(r"read_bytes:\s*(\d+)");

static RE_IO_WRITE: Lazy<Regex> = lazy_regex!(r"write_bytes:\s*(\d+)");

static RE_DRM_DRIVER: Lazy<Regex> = lazy_regex!(r"drm-driver:\s*(.+)");

static RE_DRM_PDEV: Lazy<Regex> =
    lazy_regex!(r"drm-pdev:\s*([0-9A-Fa-f]{4}:[0-9A-Fa-f]{2}:[0-9A-Fa-f]{2}\.[0-9A-Fa-f])");

<<<<<<< HEAD
// AMD only
static RE_DRM_ENGINE_NPU_AMDXDNA: Lazy<Regex> =
    lazy_regex!(r"drm-engine-npu-amdxdna:\s*(\d+)\s*ns");

=======
>>>>>>> 47926c36
// AMD only
static RE_DRM_ENGINE_GFX: Lazy<Regex> = lazy_regex!(r"drm-engine-gfx:\s*(\d+)\s*ns");

// AMD only
static RE_DRM_ENGINE_COMPUTE: Lazy<Regex> = lazy_regex!(r"drm-engine-compute:\s*(\d+)\s*ns");

// AMD only
static RE_DRM_ENGINE_ENC: Lazy<Regex> = lazy_regex!(r"drm-engine-enc:\s*(\d+)\s*ns");

// AMD only
static RE_DRM_ENGINE_DEC: Lazy<Regex> = lazy_regex!(r"drm-engine-dec:\s*(\d+)\s*ns");

// AMD only
static RE_DRM_MEMORY_VRAM: Lazy<Regex> = lazy_regex!(r"drm-memory-vram:\s*(\d+)\s*KiB");

// AMD only
static RE_DRM_MEMORY_GTT: Lazy<Regex> = lazy_regex!(r"drm-memory-gtt:\s*(\d+)\s*KiB");

// Intel and v3d only
static RE_DRM_ENGINE_RENDER: Lazy<Regex> = lazy_regex!(r"drm-engine-render:\s*(\d+)\s*ns");

// Intel only
static RE_DRM_ENGINE_VIDEO: Lazy<Regex> = lazy_regex!(r"drm-engine-video:\s*(\d+)\s*ns");

<<<<<<< HEAD
static RE_DRM_TOTAL_MEMORY: Lazy<Regex> = lazy_regex!(r"drm-total-memory:\s*(\d+)\s*KiB");

static NVML: Lazy<Result<Nvml, NvmlError>> = Lazy::new(|| {
    debug!("Initializing connection to NVML…");
    Nvml::init().inspect_err(|err| warn!("Unable to connect to NVML: {err}"))
});
=======
// v3d only
static RE_DRM_TOTAL_MEMORY: Lazy<Regex> = lazy_regex!(r"drm-total-memory:\s*(\d+)\s*KiB");

static NVML: Lazy<Result<Nvml, NvmlError>> = Lazy::new(Nvml::init);
>>>>>>> 47926c36

static NVML_DEVICES: Lazy<Vec<(PciSlot, Device)>> = Lazy::new(|| {
    if let Ok(nvml) = NVML.as_ref() {
        debug!("Looking for NVIDIA devices…");
        let device_count = nvml.device_count().unwrap_or(0);
        let mut return_vec = Vec::with_capacity(device_count as usize);
        for i in 0..device_count {
            if let Ok(gpu) = nvml.device_by_index(i) {
                if let Ok(pci_slot) = gpu.pci_info().map(|pci_info| pci_info.bus_id) {
                    let pci_slot = PciSlot::from_str(&pci_slot).unwrap();
                    debug!(
                        "Found {} at {}",
                        gpu.name().unwrap_or("N/A".into()),
                        pci_slot
                    );
                    return_vec.push((pci_slot, gpu));
                }
            }
        }
        return_vec
    } else {
        Vec::new()
    }
});

static NVIDIA_PROCESSES_STATS: Lazy<RwLock<HashMap<PciSlot, Vec<ProcessUtilizationSample>>>> =
    Lazy::new(|| RwLock::new(HashMap::new()));

static NVIDIA_PROCESS_INFOS: Lazy<RwLock<HashMap<PciSlot, Vec<ProcessInfo>>>> =
    Lazy::new(|| RwLock::new(HashMap::new()));

#[nutype(
    validate(less_or_equal = 19),
    validate(greater_or_equal = -20),
    derive(Debug, Default, Clone, Hash, PartialEq, Eq, Serialize, Deserialize, Copy, FromStr, Deref, TryFrom, Display),
    default = 0
)]
pub struct Niceness(i8);

#[derive(Debug, Clone, Default, Hash, PartialEq, Eq, Serialize, Deserialize, Copy)]
pub enum Containerization {
    #[default]
    None,
    Flatpak,
    Snap,
}

#[derive(Debug, Clone, Hash, PartialEq, Eq, Serialize, Deserialize, Copy, PartialOrd, Ord)]
pub enum GpuIdentifier {
    PciSlot(PciSlot),
    Enumerator(usize),
}

impl Default for GpuIdentifier {
    fn default() -> Self {
        GpuIdentifier::Enumerator(0)
    }
}

impl Display for GpuIdentifier {
    fn fmt(&self, f: &mut std::fmt::Formatter<'_>) -> std::fmt::Result {
        match self {
            GpuIdentifier::PciSlot(pci_slot) => write!(f, "{}", pci_slot),
            GpuIdentifier::Enumerator(e) => write!(f, "{}", e),
        }
    }
}

/// Represents GPU usage statistics per-process. Depending on the GPU manufacturer (which should be determined in
/// Resources itself), these numbers need to interpreted differently
///
/// AMD (default): gfx, enc and dec are nanoseconds spent for that process
///
/// Nvidia: Process info is gathered through NVML, thus gfx, enc and dec are percentages from 0-100 (timestamps
/// are irrelevant, nvidia bool is set to true)
///
/// Intel: enc and dec are not separated, both are accumulated in enc, also mem is always going to be 0
#[derive(Debug, Clone, Hash, PartialEq, Eq, Serialize, Deserialize, Copy)]
pub struct GpuUsageStats {
    pub gfx: u64,
    pub mem: u64,
    pub enc: u64,
    pub dec: u64,
    pub nvidia: bool,
}

/// Represents NPU usage statistics per-process.
#[derive(Debug, Clone, Hash, PartialEq, Eq, Serialize, Deserialize, Copy)]
pub struct NpuUsageStats {
    pub usage: u64,
    pub mem: u64,
}

/// Data that could be transferred using `resources-processes`, separated from
/// `Process` mainly due to `Icon` not being able to derive `Serialize` and
/// `Deserialize`.
#[derive(Debug, Default, Clone, Hash, PartialEq, Eq, Serialize, Deserialize)]
pub struct ProcessData {
    pub pid: libc::pid_t,
    pub parent_pid: libc::pid_t,
    pub user: String,
    pub comm: String,
    pub commandline: String,
    pub user_cpu_time: u64,
    pub system_cpu_time: u64,
    pub niceness: Niceness,
    pub affinity: Vec<bool>,
    pub memory_usage: usize,
    pub swap_usage: usize,
    pub starttime: u64, // in clock ticks, see man proc(5)!
    pub cgroup: Option<String>,
    pub containerization: Containerization,
    pub read_bytes: Option<u64>,
    pub write_bytes: Option<u64>,
    pub timestamp: u64,
    /// Key: PCI Slot ID of the GPU
<<<<<<< HEAD
    pub gpu_usage_stats: BTreeMap<PciSlot, GpuUsageStats>,
    pub npu_usage_stats: BTreeMap<PciSlot, NpuUsageStats>,
=======
    pub gpu_usage_stats: BTreeMap<GpuIdentifier, GpuUsageStats>,
>>>>>>> 47926c36
}

impl ProcessData {
    fn sanitize_cgroup<S: AsRef<str>>(cgroup: S) -> Option<String> {
        let cgroups_v2_line = cgroup.as_ref().split('\n').find(|s| s.starts_with("0::"))?;
        if cgroups_v2_line.ends_with(".scope") {
            let cgroups_segments: Vec<&str> = cgroups_v2_line.split('-').collect();
            if cgroups_segments.len() > 1 {
                cgroups_segments
                    .get(cgroups_segments.len() - 2)
                    .map(|s| unescape::unescape(s).unwrap_or_else(|| (*s).to_string()))
            } else {
                None
            }
        } else if cgroups_v2_line.ends_with(".service") {
            let cgroups_segments: Vec<&str> = cgroups_v2_line.split('/').collect();
            if let Some(last) = cgroups_segments.last() {
                last[0..last.len() - 8]
                    .split('@')
                    .next()
                    .map(|s| unescape::unescape(s).unwrap_or_else(|| s.to_string()))
                    .map(|s| {
                        if s.contains("dbus-:") {
                            s.split('-').last().unwrap_or(&s).to_string()
                        } else {
                            s
                        }
                    })
            } else {
                None
            }
        } else {
            None
        }
    }

    fn get_uid(proc_path: &Path) -> Result<u32> {
        let status = std::fs::read_to_string(proc_path.join("status"))?;
        if let Some(captures) = RE_UID.captures(&status) {
            let first_num_str = captures.get(1).context("no uid found")?;
            first_num_str
                .as_str()
                .parse::<u32>()
                .context("couldn't parse uid in /status")
        } else {
            Ok(0)
        }
    }

    pub fn update_nvidia_stats() {
        {
            let mut stats = NVIDIA_PROCESSES_STATS.write().unwrap();
            stats.clear();
            stats.extend(Self::nvidia_process_stats());
        }
        {
            let mut infos = NVIDIA_PROCESS_INFOS.write().unwrap();
            infos.clear();
            infos.extend(Self::nvidia_process_infos());
        }
    }

    pub fn all_process_data() -> Result<Vec<Self>> {
        Self::update_nvidia_stats();

        let mut process_data = vec![];
        for entry in glob("/proc/[0-9]*/").context("unable to glob")?.flatten() {
            let data = ProcessData::try_from_path(&entry);

            if let Ok(data) = data {
                process_data.push(data);
            }
        }

        Ok(process_data)
    }

    pub fn try_from_path<P: AsRef<Path>>(proc_path: P) -> Result<Self> {
        let proc_path = proc_path.as_ref();
        let pid = proc_path
            .file_name()
            .context("proc_path terminates in ..")?
            .to_str()
            .context("can't turn OsStr to str")?
            .parse()?;

        trace!("Inspecting process {pid}…");

        trace!("Reading info files…");
        let stat = std::fs::read_to_string(proc_path.join("stat"))
            .inspect_err(|err| trace!("Error reading 'stat': {err}"))?;
        let statm = std::fs::read_to_string(proc_path.join("statm"))
            .inspect_err(|err| trace!("Error reading 'statm': {err}"))?;
        let status = std::fs::read_to_string(proc_path.join("status"))
            .inspect_err(|err| trace!("Error reading 'status': {err}"))?;
        let comm = std::fs::read_to_string(proc_path.join("comm"))
            .inspect_err(|err| trace!("Error reading 'comm': {err}"))?;
        let commandline = std::fs::read_to_string(proc_path.join("cmdline"))
            .inspect_err(|err| trace!("Error reading 'cmdline': {err}"))?;
        let io = std::fs::read_to_string(proc_path.join("io"))
            .inspect_err(|err| trace!("Error reading 'io': {err}"))
            .ok();

        let user = USERS_CACHE
            .get(&Self::get_uid(proc_path)?)
            .cloned()
            .unwrap_or(String::from("root"));

        let stat = stat
            .split(')') // since we don't care about the pid or the executable name, split after the executable name to make our life easier
            .last()
            .context("stat doesn't have ')'")
            .inspect_err(|err| trace!("Can't parse 'stat': {err}"))?
            .split(' ')
            .skip(1) // the first element would be a space, let's ignore that
            .collect::<Vec<_>>();

        let statm = statm.split(' ').collect::<Vec<_>>();

        let comm = comm.replace('\n', "");

        // -2 to accommodate for only collecting after the second item (which is the executable name as mentioned above)
        let parent_pid = stat
            .get(STAT_PARENT_PID)
            .context("wrong stat file format")
            .and_then(|x| x.parse().context("couldn't parse stat file content to int"))
            .inspect_err(|err| trace!("Can't parse parent pid from 'stat': {err}"))?;
        let user_cpu_time = stat
            .get(STAT_USER_CPU_TIME)
            .context("wrong stat file format")
            .and_then(|x| x.parse().context("couldn't parse stat file content to int"))
            .inspect_err(|err| trace!("Can't parse user cpu time from 'stat': {err}"))?;
        let system_cpu_time = stat
            .get(STAT_SYSTEM_CPU_TIME)
            .context("wrong stat file format")
            .and_then(|x| x.parse().context("couldn't parse stat file content to int"))
            .inspect_err(|err| trace!("Can't parse system cpu time from 'stat': {err}"))?;
        let nice = stat
            .get(STAT_NICE)
            .context("wrong stat file format")
            .and_then(|x| x.parse().context("couldn't parse stat file content to int"))
            .inspect_err(|err| trace!("Can't parse nice from 'stat': {err}"))?;
        let starttime = stat
            .get(STAT_STARTTIME)
            .context("wrong stat file format")
            .and_then(|x| x.parse().context("couldn't parse stat file content to int"))
            .inspect_err(|err| trace!("Can't parse start time from 'stat': {err}"))?;

        let mut affinity = Vec::with_capacity(*NUM_CPUS);
        RE_AFFINITY
            .captures(&status)
            .and_then(|captures| captures.get(1))
            .map(|capture| capture.as_str())
            .unwrap_or_default()
            .chars()
            .map(|c| c.to_digit(16).unwrap_or_default())
            .rev()
            .for_each(|int| {
                // we want the bits and there are 4 bits in a hex digit
                (0..4).for_each(|i| {
                    // this if should prevent wrong size affinity vecs if the thread count is not divisible by 4
                    if affinity.len() < *NUM_CPUS {
                        affinity.push((int & (1 << i)) != 0);
                    }
                });
            });

        let swap_usage = RE_SWAP_USAGGE
            .captures(&status)
            .and_then(|captures| captures.get(1))
            .map(|capture| capture.as_str())
            .unwrap_or_default()
            .parse::<usize>()
            .unwrap_or_default() // kworkers don't have swap usage
            .saturating_mul(1000);

        let memory_usage = statm
            .get(1)
            .context("wrong statm file format")
            .and_then(|x| {
                x.parse::<usize>()
                    .context("couldn't parse statm file content")
            })
            .inspect_err(|err| trace!("Can't parse memory usage from 'statm': {err}"))?
            .saturating_sub(
                statm
                    .get(2)
                    .context("wrong statm file format")
                    .and_then(|x| {
                        x.parse::<usize>()
                            .context("couldn't parse statm file content")
                    })?,
            )
            .saturating_mul(*PAGESIZE);

        let cgroup = std::fs::read_to_string(proc_path.join("cgroup"))
            .inspect_err(|err| trace!("Can't read cgroup: {err}"))
            .ok()
            .and_then(Self::sanitize_cgroup);

        let containerization = if commandline.starts_with("/snap/") {
            Containerization::Snap
        } else if proc_path.join("root").join(".flatpak-info").exists() {
            Containerization::Flatpak
        } else {
            Containerization::None
        };

        let read_bytes = io.as_ref().and_then(|io| {
            RE_IO_READ
                .captures(io)
                .and_then(|captures| captures.get(1))
                .and_then(|capture| capture.as_str().parse::<u64>().ok())
        });

        let write_bytes = io.as_ref().and_then(|io| {
            RE_IO_WRITE
                .captures(io)
                .and_then(|captures| captures.get(1))
                .and_then(|capture| capture.as_str().parse::<u64>().ok())
        });

        let gpu_usage_stats = Self::gpu_usage_stats(proc_path, pid);

        let npu_usage_stats = Self::npu_usage_stats(proc_path, pid).unwrap_or_default();

        let timestamp = unix_as_millis();

        Ok(Self {
            pid,
            parent_pid,
            user,
            comm,
            commandline,
            user_cpu_time,
            system_cpu_time,
            niceness: nice,
            affinity,
            memory_usage,
            swap_usage,
            starttime,
            cgroup,
            containerization,
            read_bytes,
            write_bytes,
            timestamp,
            gpu_usage_stats,
            npu_usage_stats,
        })
    }

<<<<<<< HEAD
    fn gpu_usage_stats(proc_path: &Path, pid: i32) -> BTreeMap<PciSlot, GpuUsageStats> {
        trace!("Gathering GPU stats…");
=======
    fn gpu_usage_stats(proc_path: &Path, pid: i32) -> BTreeMap<GpuIdentifier, GpuUsageStats> {
>>>>>>> 47926c36
        let nvidia_stats = Self::nvidia_gpu_stats_all(pid);
        let mut other_stats = Self::other_gpu_usage_stats(proc_path, pid).unwrap_or_default();
        other_stats.extend(nvidia_stats);
        other_stats
    }

    /// Returns the fd_num and the plausibility of whether this file might contain drm fdinfo data.
    /// This function is cautious and will signal plausibility if there's an error during evaluation.
    fn drm_fdinfo_plausible<P: AsRef<Path>>(
        fdinfo_path: P,
        pid: libc::pid_t,
        seen_fds: &HashSet<usize>,
    ) -> (bool, usize) {
        let fdinfo_path = fdinfo_path.as_ref();

        // if our fd is 0, 1 or 2 it's probably just a std stream so skip it
        let fd_num = fdinfo_path
            .file_name()
            .and_then(|osstr| osstr.to_str())
            .unwrap_or("0")
            .parse::<usize>()
            .unwrap_or(0);
        if fd_num <= 2 {
            trace!(
                "fdinfo {fd_num} deemed as not plausible. Reason: fd_num ≤ 2 (probably std stream)"
            );
            return (false, fd_num);
        }

        let _file = std::fs::File::open(&fdinfo_path);
        if _file.is_err() {
            trace!("fdinfo {fd_num} deemed as not plausible. Reason: File can't be opened");
            return (false, fd_num);
        }
        let file = _file.unwrap();

        let _metadata = file.metadata();
        if _metadata.is_err() {
            trace!(
                "fdinfo {fd_num} deemed as not plausible. Reason: File's metadata can't be read"
            );
            return (false, fd_num);
        }
        let metadata = _metadata.unwrap();

        if !metadata.is_file() {
            trace!("fdinfo {fd_num} deemed as not plausible. Reason: Not a file");
            return (false, fd_num);
        }

        // Adapted from nvtop's `is_drm_fd()`
        // https://github.com/Syllo/nvtop/blob/master/src/extract_processinfo_fdinfo.c
        let fd_path = fdinfo_path.to_str().map(|s| s.replace("fdinfo", "fd"));
        if let Some(fd_path) = fd_path {
            if let Ok(fd_metadata) = std::fs::metadata(fd_path) {
                if (fd_metadata.st_mode() & libc::S_IFMT) != libc::S_IFCHR {
                    trace!("fdinfo {fd_num} deemed as not plausible. Reason: Wrong st_mode");
                    return (false, fd_num);
                }
                let major = unsafe { libc::major(fd_metadata.st_rdev()) };
                if major != MAJOR {
                    trace!(
                        "fdinfo {fd_num} deemed as not plausible. Reason: Wrong major (expected: {MAJOR}, got: {major})"
                    );
                    return (false, fd_num);
                }
            }
        }

        // Adapted from nvtop's `processinfo_sweep_fdinfos()`
        // https://github.com/Syllo/nvtop/blob/master/src/extract_processinfo_fdinfo.c
        // if we've already seen the file this fd refers to, skip
        let not_unique = seen_fds.iter().any(|seen_fd| unsafe {
            syscalls::syscall!(syscalls::Sysno::kcmp, pid, pid, 0, fd_num, *seen_fd).unwrap_or(0)
                == 0
        });
        if not_unique {
            trace!("fdinfo {fd_num} deemed as not plausible. Reason: kcmp indicated that we've already seen this file");
            return (false, fd_num);
        }

        trace!("fdinfo {fd_num} deemed as plausible");
        (true, fd_num)
    }

    fn other_gpu_usage_stats(
        proc_path: &Path,
        pid: i32,
<<<<<<< HEAD
    ) -> Result<BTreeMap<PciSlot, GpuUsageStats>> {
        trace!("Gathering other GPU stats…");
=======
    ) -> Result<BTreeMap<GpuIdentifier, GpuUsageStats>> {
>>>>>>> 47926c36
        let fdinfo_dir = proc_path.join("fdinfo");

        let mut seen_fds = HashSet::new();

        let mut return_map = BTreeMap::new();
        for entry in std::fs::read_dir(fdinfo_dir)?.flatten() {
            let fdinfo_path = entry.path();

            let (plausible, fd_num) = Self::drm_fdinfo_plausible(&fdinfo_path, pid, &seen_fds);
            if !plausible {
                continue;
            }

            seen_fds.insert(fd_num);

            if let Ok((pci_slot, stats)) = Self::read_gpu_fdinfo(&fdinfo_path) {
                return_map
                    .entry(pci_slot)
                    .and_modify(|existing_value: &mut GpuUsageStats| {
                        if stats.gfx > existing_value.gfx {
                            existing_value.gfx = stats.gfx;
                        }
                        if stats.dec > existing_value.dec {
                            existing_value.dec = stats.dec;
                        }
                        if stats.enc > existing_value.enc {
                            existing_value.enc = stats.enc;
                        }
                        if stats.mem > existing_value.mem {
                            existing_value.mem = stats.mem;
                        }
                    })
                    .or_insert(stats);
            }
        }

        Ok(return_map)
    }

    fn npu_usage_stats(proc_path: &Path, pid: i32) -> Result<BTreeMap<PciSlot, NpuUsageStats>> {
        trace!("Gathering NPU stats…");
        let fdinfo_dir = proc_path.join("fdinfo");

        let mut seen_fds = HashSet::new();

        let mut return_map = BTreeMap::new();
        for entry in std::fs::read_dir(fdinfo_dir)?.flatten() {
            let fdinfo_path = entry.path();

            let (plausible, fd_num) = Self::drm_fdinfo_plausible(&fdinfo_path, pid, &seen_fds);
            if !plausible {
                continue;
            }

            seen_fds.insert(fd_num);

            if let Ok((pci_slot, stats)) = Self::read_npu_fdinfo(&fdinfo_path) {
                return_map
                    .entry(pci_slot)
                    .and_modify(|existing_value: &mut NpuUsageStats| {
                        if stats.usage > existing_value.usage {
                            existing_value.usage = stats.usage;
                        }
                        if stats.mem > existing_value.mem {
                            existing_value.mem = stats.mem;
                        }
                    })
                    .or_insert(stats);
            }
        }

        Ok(return_map)
    }

<<<<<<< HEAD
    fn read_npu_fdinfo<P: AsRef<Path>>(fdinfo_path: P) -> Result<(PciSlot, NpuUsageStats)> {
        trace!(
            "Reading and parsing {} for NPU stats…",
            fdinfo_path.as_ref().to_string_lossy()
        );
        let content = std::fs::read_to_string(fdinfo_path.as_ref())?;
=======
    fn read_fdinfo(
        fdinfo_file: &mut File,
        file_size: usize,
    ) -> Result<(GpuIdentifier, GpuUsageStats)> {
        let mut content = String::with_capacity(file_size);
        fdinfo_file.read_to_string(&mut content)?;
        fdinfo_file.flush()?;
>>>>>>> 47926c36

        let driver = RE_DRM_DRIVER
            .captures(&content)
            .and_then(|captures| captures.get(1))
<<<<<<< HEAD
            .and_then(|capture| PciSlot::from_str(capture.as_str()).ok())
            .context("can't parse PCI slot ID")?;

        let driver = RE_DRM_DRIVER
            .captures(&content)
            .and_then(|captures| captures.get(1))
            .map(|capture| capture.as_str())
            .unwrap_or_default();

        if !NPU_DRIVER_NAMES.contains(&driver) {
            trace!("Driver '{driver}' is not known to be NPU-related, skipping");
            bail!("this is not an NPU")
        }

        let usage = RE_DRM_ENGINE_NPU_AMDXDNA
            .captures(&content)
            .and_then(|captures| captures.get(1))
            .and_then(|capture| capture.as_str().parse::<u64>().ok())
            .unwrap_or_default();
=======
            .map(|capture| capture.as_str());

        if driver.is_some() {
            let gpu_identifier = RE_DRM_PDEV
                .captures(&content)
                .and_then(|captures| captures.get(1))
                .and_then(|capture| PciSlot::from_str(capture.as_str()).ok())
                .map(|pci_slot| GpuIdentifier::PciSlot(pci_slot))
                .unwrap_or_default();

            let gfx = RE_DRM_ENGINE_GFX
                .captures(&content)
                .and_then(|captures| captures.get(1))
                .and_then(|capture| capture.as_str().parse::<u64>().ok())
                .unwrap_or_default();

            let render = RE_DRM_ENGINE_RENDER
                .captures(&content)
                .and_then(|captures| captures.get(1))
                .and_then(|capture| capture.as_str().parse::<u64>().ok())
                .unwrap_or_default();

            let compute = RE_DRM_ENGINE_COMPUTE
                .captures(&content)
                .and_then(|captures| captures.get(1))
                .and_then(|capture| capture.as_str().parse::<u64>().ok())
                .unwrap_or_default();

            let enc = RE_DRM_ENGINE_ENC
                .captures(&content)
                .and_then(|captures| captures.get(1))
                .and_then(|capture| capture.as_str().parse::<u64>().ok())
                .unwrap_or_default();

            let video = RE_DRM_ENGINE_VIDEO
                .captures(&content)
                .and_then(|captures| captures.get(1))
                .and_then(|capture| capture.as_str().parse::<u64>().ok())
                .unwrap_or_default();

            let dec = RE_DRM_ENGINE_DEC
                .captures(&content)
                .and_then(|captures| captures.get(1))
                .and_then(|capture| capture.as_str().parse::<u64>().ok())
                .unwrap_or_default();
>>>>>>> 47926c36

        let total_memory = RE_DRM_TOTAL_MEMORY
            .captures(&content)
            .and_then(|captures| captures.get(1))
            .and_then(|capture| capture.as_str().parse::<u64>().ok())
            .unwrap_or_default()
            .saturating_mul(1024);

<<<<<<< HEAD
        let stats = NpuUsageStats {
            usage,
            mem: total_memory,
        };

        trace!("Success reading NPU data for {pci_slot}: {stats:?}");

        return Ok((pci_slot, stats));
    }

    fn read_gpu_fdinfo<P: AsRef<Path>>(fdinfo_path: P) -> Result<(PciSlot, GpuUsageStats)> {
        trace!(
            "Reading and parsing {} for GPU stats…",
            fdinfo_path.as_ref().to_string_lossy()
        );
        let content = std::fs::read_to_string(fdinfo_path.as_ref())?;

        let pci_slot = RE_DRM_PDEV
            .captures(&content)
            .and_then(|captures| captures.get(1))
            .and_then(|capture| PciSlot::from_str(capture.as_str()).ok())
            .context("can't parse PCI slot ID")?;

        let driver = RE_DRM_DRIVER
            .captures(&content)
            .and_then(|captures| captures.get(1))
            .map(|capture| capture.as_str())
            .unwrap_or_default();

        if !GPU_DRIVER_NAMES.contains(&driver) {
            trace!("Driver {driver} is not known to be GPU-related, skipping");
            bail!("this is not a GPU");
=======
            let gtt = RE_DRM_MEMORY_GTT
                .captures(&content)
                .and_then(|captures| captures.get(1))
                .and_then(|capture| capture.as_str().parse::<u64>().ok())
                .unwrap_or_default()
                .saturating_mul(1024);

            let total_memory = RE_DRM_TOTAL_MEMORY
                .captures(&content)
                .and_then(|captures| captures.get(1))
                .and_then(|capture| capture.as_str().parse::<u64>().ok())
                .unwrap_or_default()
                .saturating_mul(1024);

            let stats = GpuUsageStats {
                gfx: gfx.saturating_add(render).saturating_add(compute),
                mem: vram.saturating_add(gtt).saturating_add(total_memory),
                enc: enc.saturating_add(video),
                dec,
                nvidia: false,
            };

            return Ok((gpu_identifier, stats));
>>>>>>> 47926c36
        }

        let gfx = RE_DRM_ENGINE_GFX // amd
            .captures(&content)
            .and_then(|captures| captures.get(1))
            .and_then(|capture| capture.as_str().parse::<u64>().ok())
            .or_else(|| {
                // intel
                RE_DRM_ENGINE_RENDER
                    .captures(&content)
                    .and_then(|captures| captures.get(1))
                    .and_then(|capture| capture.as_str().parse::<u64>().ok())
            })
            .unwrap_or_default();

        let compute = RE_DRM_ENGINE_COMPUTE
            .captures(&content)
            .and_then(|captures| captures.get(1))
            .and_then(|capture| capture.as_str().parse::<u64>().ok())
            .unwrap_or_default();

        let enc = RE_DRM_ENGINE_ENC // amd
            .captures(&content)
            .and_then(|captures| captures.get(1))
            .and_then(|capture| capture.as_str().parse::<u64>().ok())
            .or_else(|| {
                // intel
                RE_DRM_ENGINE_VIDEO
                    .captures(&content)
                    .and_then(|captures| captures.get(1))
                    .and_then(|capture| capture.as_str().parse::<u64>().ok())
            })
            .unwrap_or_default();

        let dec = RE_DRM_ENGINE_DEC
            .captures(&content)
            .and_then(|captures| captures.get(1))
            .and_then(|capture| capture.as_str().parse::<u64>().ok())
            .unwrap_or_default();

        let vram = RE_DRM_MEMORY_VRAM
            .captures(&content)
            .and_then(|captures| captures.get(1))
            .and_then(|capture| capture.as_str().parse::<u64>().ok())
            .unwrap_or_default()
            .saturating_mul(1024);

        let gtt = RE_DRM_MEMORY_GTT
            .captures(&content)
            .and_then(|captures| captures.get(1))
            .and_then(|capture| capture.as_str().parse::<u64>().ok())
            .unwrap_or_default()
            .saturating_mul(1024);

        let stats = GpuUsageStats {
            gfx: gfx.saturating_add(compute),
            mem: vram.saturating_add(gtt),
            enc,
            dec,
            nvidia: false,
        };

        trace!("Success reading GPU data for {pci_slot}: {stats:?}");

        return Ok((pci_slot, stats));
    }

<<<<<<< HEAD
    fn nvidia_gpu_stats_all(pid: i32) -> BTreeMap<PciSlot, GpuUsageStats> {
        trace!("Gathering NVIDIA GPU stats…");

=======
    fn nvidia_gpu_stats_all(pid: i32) -> BTreeMap<GpuIdentifier, GpuUsageStats> {
>>>>>>> 47926c36
        let mut return_map = BTreeMap::new();

        for (pci_slot, _) in NVML_DEVICES.iter() {
            if let Ok(stats) = Self::nvidia_gpu_stats(pid, *pci_slot) {
                return_map.insert(GpuIdentifier::PciSlot(pci_slot.to_owned()), stats);
            }
        }

        return_map
    }

    fn nvidia_gpu_stats(pid: i32, pci_slot: PciSlot) -> Result<GpuUsageStats> {
        trace!("Gathering GPU stats for NVIDIA GPU at {pci_slot}…");
        let this_process_stats = NVIDIA_PROCESSES_STATS
            .read()
            .unwrap()
            .get(&pci_slot)
            .context("couldn't find GPU with this PCI slot")?
            .iter()
            .filter(|process| process.pid == pid as u32)
            .map(|stats| (stats.sm_util, stats.enc_util, stats.dec_util))
            .reduce(|acc, curr| (acc.0 + curr.0, acc.1 + curr.1, acc.2 + curr.2));

        let this_process_mem_stats: u64 = NVIDIA_PROCESS_INFOS
            .read()
            .unwrap()
            .get(&pci_slot)
            .context("couldn't find GPU with this PCI slot")?
            .iter()
            .filter(|process| process.pid == pid as u32)
            .map(|stats| match stats.used_gpu_memory {
                UsedGpuMemory::Unavailable => 0,
                UsedGpuMemory::Used(bytes) => bytes,
            })
            .sum();

        let gpu_stats = GpuUsageStats {
            gfx: this_process_stats.unwrap_or_default().0 as u64,
            mem: this_process_mem_stats,
            enc: this_process_stats.unwrap_or_default().1 as u64,
            dec: this_process_stats.unwrap_or_default().2 as u64,
            nvidia: true,
        };
        Ok(gpu_stats)
    }

    fn nvidia_process_infos() -> HashMap<PciSlot, Vec<ProcessInfo>> {
        trace!("Refreshing NVIDIA process infos…");
        let mut return_map = HashMap::new();

        for (pci_slot, gpu) in NVML_DEVICES.iter() {
            let mut comp_gfx_stats = gpu.running_graphics_processes().unwrap_or_default();
            comp_gfx_stats.extend(gpu.running_compute_processes().unwrap_or_default());

            return_map.insert(pci_slot.to_owned(), comp_gfx_stats);
        }

        return_map
    }

    fn nvidia_process_stats() -> HashMap<PciSlot, Vec<ProcessUtilizationSample>> {
        trace!("Refreshing NVIDIA process stats…");
        let mut return_map = HashMap::new();

        for (pci_slot, gpu) in NVML_DEVICES.iter() {
            return_map.insert(
                pci_slot.to_owned(),
                gpu.process_utilization_stats(
                    unix_as_millis()
                        .saturating_mul(1000)
                        .saturating_sub(5_000_000),
                )
                .unwrap_or_default(),
            );
        }

        return_map
    }
}

pub fn unix_as_millis() -> u64 {
    SystemTime::now()
        .duration_since(SystemTime::UNIX_EPOCH)
        .unwrap()
        .as_millis() as u64
}<|MERGE_RESOLUTION|>--- conflicted
+++ resolved
@@ -12,12 +12,7 @@
 use pci_slot::PciSlot;
 use serde::{Deserialize, Serialize};
 use std::collections::{BTreeMap, HashMap, HashSet};
-<<<<<<< HEAD
-=======
 use std::fmt::Display;
-use std::fs::File;
-use std::io::{Read, Write};
->>>>>>> 47926c36
 use std::os::linux::fs::MetadataExt;
 use std::path::Path;
 use std::str::FromStr;
@@ -67,13 +62,10 @@
 static RE_DRM_PDEV: Lazy<Regex> =
     lazy_regex!(r"drm-pdev:\s*([0-9A-Fa-f]{4}:[0-9A-Fa-f]{2}:[0-9A-Fa-f]{2}\.[0-9A-Fa-f])");
 
-<<<<<<< HEAD
 // AMD only
 static RE_DRM_ENGINE_NPU_AMDXDNA: Lazy<Regex> =
     lazy_regex!(r"drm-engine-npu-amdxdna:\s*(\d+)\s*ns");
 
-=======
->>>>>>> 47926c36
 // AMD only
 static RE_DRM_ENGINE_GFX: Lazy<Regex> = lazy_regex!(r"drm-engine-gfx:\s*(\d+)\s*ns");
 
@@ -98,19 +90,12 @@
 // Intel only
 static RE_DRM_ENGINE_VIDEO: Lazy<Regex> = lazy_regex!(r"drm-engine-video:\s*(\d+)\s*ns");
 
-<<<<<<< HEAD
 static RE_DRM_TOTAL_MEMORY: Lazy<Regex> = lazy_regex!(r"drm-total-memory:\s*(\d+)\s*KiB");
 
 static NVML: Lazy<Result<Nvml, NvmlError>> = Lazy::new(|| {
     debug!("Initializing connection to NVML…");
     Nvml::init().inspect_err(|err| warn!("Unable to connect to NVML: {err}"))
 });
-=======
-// v3d only
-static RE_DRM_TOTAL_MEMORY: Lazy<Regex> = lazy_regex!(r"drm-total-memory:\s*(\d+)\s*KiB");
-
-static NVML: Lazy<Result<Nvml, NvmlError>> = Lazy::new(Nvml::init);
->>>>>>> 47926c36
 
 static NVML_DEVICES: Lazy<Vec<(PciSlot, Device)>> = Lazy::new(|| {
     if let Ok(nvml) = NVML.as_ref() {
@@ -227,12 +212,8 @@
     pub write_bytes: Option<u64>,
     pub timestamp: u64,
     /// Key: PCI Slot ID of the GPU
-<<<<<<< HEAD
-    pub gpu_usage_stats: BTreeMap<PciSlot, GpuUsageStats>,
+    pub gpu_usage_stats: BTreeMap<GpuIdentifier, GpuUsageStats>,
     pub npu_usage_stats: BTreeMap<PciSlot, NpuUsageStats>,
-=======
-    pub gpu_usage_stats: BTreeMap<GpuIdentifier, GpuUsageStats>,
->>>>>>> 47926c36
 }
 
 impl ProcessData {
@@ -484,18 +465,6 @@
         })
     }
 
-<<<<<<< HEAD
-    fn gpu_usage_stats(proc_path: &Path, pid: i32) -> BTreeMap<PciSlot, GpuUsageStats> {
-        trace!("Gathering GPU stats…");
-=======
-    fn gpu_usage_stats(proc_path: &Path, pid: i32) -> BTreeMap<GpuIdentifier, GpuUsageStats> {
->>>>>>> 47926c36
-        let nvidia_stats = Self::nvidia_gpu_stats_all(pid);
-        let mut other_stats = Self::other_gpu_usage_stats(proc_path, pid).unwrap_or_default();
-        other_stats.extend(nvidia_stats);
-        other_stats
-    }
-
     /// Returns the fd_num and the plausibility of whether this file might contain drm fdinfo data.
     /// This function is cautious and will signal plausibility if there's an error during evaluation.
     fn drm_fdinfo_plausible<P: AsRef<Path>>(
@@ -575,15 +544,18 @@
         (true, fd_num)
     }
 
+    fn gpu_usage_stats(proc_path: &Path, pid: i32) -> BTreeMap<GpuIdentifier, GpuUsageStats> {
+        trace!("Gathering GPU stats…");
+        let nvidia_stats = Self::nvidia_gpu_stats_all(pid);
+        let mut other_stats = Self::other_gpu_usage_stats(proc_path, pid).unwrap_or_default();
+        other_stats.extend(nvidia_stats);
+        other_stats
+    }
+
     fn other_gpu_usage_stats(
         proc_path: &Path,
         pid: i32,
-<<<<<<< HEAD
-    ) -> Result<BTreeMap<PciSlot, GpuUsageStats>> {
-        trace!("Gathering other GPU stats…");
-=======
     ) -> Result<BTreeMap<GpuIdentifier, GpuUsageStats>> {
->>>>>>> 47926c36
         let fdinfo_dir = proc_path.join("fdinfo");
 
         let mut seen_fds = HashSet::new();
@@ -658,27 +630,17 @@
         Ok(return_map)
     }
 
-<<<<<<< HEAD
     fn read_npu_fdinfo<P: AsRef<Path>>(fdinfo_path: P) -> Result<(PciSlot, NpuUsageStats)> {
         trace!(
             "Reading and parsing {} for NPU stats…",
             fdinfo_path.as_ref().to_string_lossy()
         );
+
         let content = std::fs::read_to_string(fdinfo_path.as_ref())?;
-=======
-    fn read_fdinfo(
-        fdinfo_file: &mut File,
-        file_size: usize,
-    ) -> Result<(GpuIdentifier, GpuUsageStats)> {
-        let mut content = String::with_capacity(file_size);
-        fdinfo_file.read_to_string(&mut content)?;
-        fdinfo_file.flush()?;
->>>>>>> 47926c36
-
-        let driver = RE_DRM_DRIVER
-            .captures(&content)
-            .and_then(|captures| captures.get(1))
-<<<<<<< HEAD
+
+        let pci_slot = RE_DRM_PDEV
+            .captures(&content)
+            .and_then(|captures| captures.get(1))
             .and_then(|capture| PciSlot::from_str(capture.as_str()).ok())
             .context("can't parse PCI slot ID")?;
 
@@ -698,53 +660,6 @@
             .and_then(|captures| captures.get(1))
             .and_then(|capture| capture.as_str().parse::<u64>().ok())
             .unwrap_or_default();
-=======
-            .map(|capture| capture.as_str());
-
-        if driver.is_some() {
-            let gpu_identifier = RE_DRM_PDEV
-                .captures(&content)
-                .and_then(|captures| captures.get(1))
-                .and_then(|capture| PciSlot::from_str(capture.as_str()).ok())
-                .map(|pci_slot| GpuIdentifier::PciSlot(pci_slot))
-                .unwrap_or_default();
-
-            let gfx = RE_DRM_ENGINE_GFX
-                .captures(&content)
-                .and_then(|captures| captures.get(1))
-                .and_then(|capture| capture.as_str().parse::<u64>().ok())
-                .unwrap_or_default();
-
-            let render = RE_DRM_ENGINE_RENDER
-                .captures(&content)
-                .and_then(|captures| captures.get(1))
-                .and_then(|capture| capture.as_str().parse::<u64>().ok())
-                .unwrap_or_default();
-
-            let compute = RE_DRM_ENGINE_COMPUTE
-                .captures(&content)
-                .and_then(|captures| captures.get(1))
-                .and_then(|capture| capture.as_str().parse::<u64>().ok())
-                .unwrap_or_default();
-
-            let enc = RE_DRM_ENGINE_ENC
-                .captures(&content)
-                .and_then(|captures| captures.get(1))
-                .and_then(|capture| capture.as_str().parse::<u64>().ok())
-                .unwrap_or_default();
-
-            let video = RE_DRM_ENGINE_VIDEO
-                .captures(&content)
-                .and_then(|captures| captures.get(1))
-                .and_then(|capture| capture.as_str().parse::<u64>().ok())
-                .unwrap_or_default();
-
-            let dec = RE_DRM_ENGINE_DEC
-                .captures(&content)
-                .and_then(|captures| captures.get(1))
-                .and_then(|capture| capture.as_str().parse::<u64>().ok())
-                .unwrap_or_default();
->>>>>>> 47926c36
 
         let total_memory = RE_DRM_TOTAL_MEMORY
             .captures(&content)
@@ -753,7 +668,6 @@
             .unwrap_or_default()
             .saturating_mul(1024);
 
-<<<<<<< HEAD
         let stats = NpuUsageStats {
             usage,
             mem: total_memory,
@@ -764,18 +678,13 @@
         return Ok((pci_slot, stats));
     }
 
-    fn read_gpu_fdinfo<P: AsRef<Path>>(fdinfo_path: P) -> Result<(PciSlot, GpuUsageStats)> {
+    fn read_gpu_fdinfo<P: AsRef<Path>>(fdinfo_path: P) -> Result<(GpuIdentifier, GpuUsageStats)> {
         trace!(
             "Reading and parsing {} for GPU stats…",
             fdinfo_path.as_ref().to_string_lossy()
         );
+
         let content = std::fs::read_to_string(fdinfo_path.as_ref())?;
-
-        let pci_slot = RE_DRM_PDEV
-            .captures(&content)
-            .and_then(|captures| captures.get(1))
-            .and_then(|capture| PciSlot::from_str(capture.as_str()).ok())
-            .context("can't parse PCI slot ID")?;
 
         let driver = RE_DRM_DRIVER
             .captures(&content)
@@ -786,44 +695,25 @@
         if !GPU_DRIVER_NAMES.contains(&driver) {
             trace!("Driver {driver} is not known to be GPU-related, skipping");
             bail!("this is not a GPU");
-=======
-            let gtt = RE_DRM_MEMORY_GTT
-                .captures(&content)
-                .and_then(|captures| captures.get(1))
-                .and_then(|capture| capture.as_str().parse::<u64>().ok())
-                .unwrap_or_default()
-                .saturating_mul(1024);
-
-            let total_memory = RE_DRM_TOTAL_MEMORY
-                .captures(&content)
-                .and_then(|captures| captures.get(1))
-                .and_then(|capture| capture.as_str().parse::<u64>().ok())
-                .unwrap_or_default()
-                .saturating_mul(1024);
-
-            let stats = GpuUsageStats {
-                gfx: gfx.saturating_add(render).saturating_add(compute),
-                mem: vram.saturating_add(gtt).saturating_add(total_memory),
-                enc: enc.saturating_add(video),
-                dec,
-                nvidia: false,
-            };
-
-            return Ok((gpu_identifier, stats));
->>>>>>> 47926c36
-        }
-
-        let gfx = RE_DRM_ENGINE_GFX // amd
-            .captures(&content)
-            .and_then(|captures| captures.get(1))
-            .and_then(|capture| capture.as_str().parse::<u64>().ok())
-            .or_else(|| {
-                // intel
-                RE_DRM_ENGINE_RENDER
-                    .captures(&content)
-                    .and_then(|captures| captures.get(1))
-                    .and_then(|capture| capture.as_str().parse::<u64>().ok())
-            })
+        }
+
+        let gpu_identifier = RE_DRM_PDEV
+            .captures(&content)
+            .and_then(|captures| captures.get(1))
+            .and_then(|capture| PciSlot::from_str(capture.as_str()).ok())
+            .map(|pci_slot| GpuIdentifier::PciSlot(pci_slot))
+            .unwrap_or_default();
+
+        let gfx = RE_DRM_ENGINE_GFX
+            .captures(&content)
+            .and_then(|captures| captures.get(1))
+            .and_then(|capture| capture.as_str().parse::<u64>().ok())
+            .unwrap_or_default();
+
+        let render = RE_DRM_ENGINE_RENDER
+            .captures(&content)
+            .and_then(|captures| captures.get(1))
+            .and_then(|capture| capture.as_str().parse::<u64>().ok())
             .unwrap_or_default();
 
         let compute = RE_DRM_ENGINE_COMPUTE
@@ -832,17 +722,16 @@
             .and_then(|capture| capture.as_str().parse::<u64>().ok())
             .unwrap_or_default();
 
-        let enc = RE_DRM_ENGINE_ENC // amd
-            .captures(&content)
-            .and_then(|captures| captures.get(1))
-            .and_then(|capture| capture.as_str().parse::<u64>().ok())
-            .or_else(|| {
-                // intel
-                RE_DRM_ENGINE_VIDEO
-                    .captures(&content)
-                    .and_then(|captures| captures.get(1))
-                    .and_then(|capture| capture.as_str().parse::<u64>().ok())
-            })
+        let enc = RE_DRM_ENGINE_ENC
+            .captures(&content)
+            .and_then(|captures| captures.get(1))
+            .and_then(|capture| capture.as_str().parse::<u64>().ok())
+            .unwrap_or_default();
+
+        let video = RE_DRM_ENGINE_VIDEO
+            .captures(&content)
+            .and_then(|captures| captures.get(1))
+            .and_then(|capture| capture.as_str().parse::<u64>().ok())
             .unwrap_or_default();
 
         let dec = RE_DRM_ENGINE_DEC
@@ -865,26 +754,27 @@
             .unwrap_or_default()
             .saturating_mul(1024);
 
+        let total_memory = RE_DRM_TOTAL_MEMORY
+            .captures(&content)
+            .and_then(|captures| captures.get(1))
+            .and_then(|capture| capture.as_str().parse::<u64>().ok())
+            .unwrap_or_default()
+            .saturating_mul(1024);
+
         let stats = GpuUsageStats {
-            gfx: gfx.saturating_add(compute),
-            mem: vram.saturating_add(gtt),
-            enc,
+            gfx: gfx.saturating_add(render).saturating_add(compute),
+            mem: vram.saturating_add(gtt).saturating_add(total_memory),
+            enc: enc.saturating_add(video),
             dec,
             nvidia: false,
         };
 
-        trace!("Success reading GPU data for {pci_slot}: {stats:?}");
-
-        return Ok((pci_slot, stats));
-    }
-
-<<<<<<< HEAD
-    fn nvidia_gpu_stats_all(pid: i32) -> BTreeMap<PciSlot, GpuUsageStats> {
+        return Ok((gpu_identifier, stats));
+    }
+
+    fn nvidia_gpu_stats_all(pid: i32) -> BTreeMap<GpuIdentifier, GpuUsageStats> {
         trace!("Gathering NVIDIA GPU stats…");
 
-=======
-    fn nvidia_gpu_stats_all(pid: i32) -> BTreeMap<GpuIdentifier, GpuUsageStats> {
->>>>>>> 47926c36
         let mut return_map = BTreeMap::new();
 
         for (pci_slot, _) in NVML_DEVICES.iter() {
