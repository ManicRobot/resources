--- conflicted
+++ resolved
@@ -118,11 +118,7 @@
 
             let mut highest_value = self.graph.get_highest_value();
             if highest_value < 1.0 {
-<<<<<<< HEAD
-                highest_value = 1.0
-=======
                 highest_value = 1.0;
->>>>>>> 182e9484
             }
 
             self.progress_bar.set_fraction(usage / highest_value);
